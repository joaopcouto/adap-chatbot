import { OpenAI } from "openai";
import axios from "axios";
import fs from "fs";
import path from "path";
import { promisify } from "util";
import stream from "stream";
import { devLog } from "../helpers/logger.js";

const openai = new OpenAI({
  apiKey: process.env.OPENAI_API_KEY,
});

const pipeline = promisify(stream.pipeline);

export async function transcribeAudioWithWhisper(audioUrl) {
  try {
    const response = await axios({
      method: "get",
      url: audioUrl,
      responseType: "stream",
      auth: {
        username: process.env.TWILIO_ACCOUNT_SID,
        password: process.env.TWILIO_AUTH_TOKEN,
      },
    });

    const tempFilePath = path.join("/tmp", `user_audio_${Date.now()}.ogg`);

    await pipeline(response.data, fs.createWriteStream(tempFilePath));

    const transcription = await openai.audio.transcriptions.create({
      file: fs.createReadStream(tempFilePath),
      model: "whisper-1",
      language: "pt",
    });

    if (fs.existsSync(tempFilePath)) {
      fs.unlinkSync(tempFilePath);
    }

    return transcription.text;
  } catch (error) {
    console.error("Erro no processo de transcrição com Whisper:", error);
    throw new Error("Falha ao transcrever o áudio.");
  }
}

export async function interpretMessageWithAI(message, currentDate) {
  const now = new Date(currentDate);
  const currentYear = now.getFullYear();
  const currentMonth = String(now.getMonth() + 1).padStart(2, "0");
  const currentDay = String(now.getDate()).padStart(2, "0");
  const monthName = now.toLocaleString("pt-BR", { month: "long" });
  const dayOfWeekName = now.toLocaleString("pt-BR", { weekday: "long" });
  const tomorrow = new Date(now);
  tomorrow.setDate(now.getDate() + 1);
  const tomorrowISO = tomorrow.toISOString().split("T")[0] + "T00:00:00.000Z";

  const prompt = `Você é um assistente financeiro altamente inteligente especializado em interpretar mensagens de usuários relacionadas a finanças pessoais, orçamento e investimentos. Sua tarefa é determinar com precisão a intenção do usuário e extrair dados financeiros estruturados de sua mensagem. Garanta precisão e compreensão contextual ao categorizar despesas.

  Instruções:

  **CONTEXTO DO ANO ATUAL (Use para resolver datas relativas. NÃO inclua na resposta JSON):**
  - Ano atual: ${currentYear}
  - Mês atual: ${currentMonth} (${monthName})
  - Dia atual: ${currentDay} (${dayOfWeekName})

  1. Identificar a Intenção:
     Determine a intenção do usuário com base em sua mensagem. As possíveis intenções incluem:
      "add_income" → O usuário quer registrar uma receita. Extraia o valor, descrição e categoria. 
      "add_expense" → O usuário quer registrar uma despesa. Extraia o valor, descrição e categoria.
      "add_transaction_new_category" → O usuário quer registrar uma transação (receita ou despesa) com uma nova categoria. Extraia o valor, descrição, categoria e tipo.
      "add_installment_expense" → O usuário quer registrar uma despesa parcelada. O usuário fornecerá descrição, o valor TOTAL e o número de parcelas.
      "delete_installment_group" → O usuário quer excluir um plano de parcelamento inteiro. Extraia o installmentsGroupId.
      "delete_transaction" → O usuário quer excluir uma despesa. Extraia o messageId.
      "delete_list_item" → O usuário quer apagar um item de uma lista numerada recém-exibida. Extraia o número do item.
      "generate_daily_chart" → O usuário quer gerar um gráfico de despesas diárias. Extraia a quantidade de dias.  
      "generate_category_chart" → O usuário quer gerar um gráfico de despesas por categoria. Extraia os dias.
      "generate_income_category_chart" → O usuário quer gerar um gráfico de receitas por categoria. Extraia os dias.
      "get_total_income" → O usuário quer recuperar o valor total de receitas.
      "get_total" → O usuário quer recuperar o valor total gasto ou recebido para um mês específico, ou o mês atual, opcionalmente filtrado por uma categoria específica.
      "get_active_installments" → O usuário quer uma lista de todos os seus planos de parcelamento ativos.
      "detalhes" → O usuário quer mostrar uma lista de todos os itens em uma determinada data"
      "greeting" → O usuário envia uma saudação (ex: "Oi", "Olá").
      "instructions" → O usuário pergunta como usar o assistente ou o que ele pode fazer.
      "reminder" → O usuário pede um lembrete ou notificação sobre um compromisso, evento ou tarefa.
      "delete_reminder" → O usuário pede para excluir um lembrete. Extraia o messageId.
      "get_total_reminders" → O usuário pede todos os lembretes futuros.
      "google_connect" → O usuário quer conectar sua conta Google para sincronizar lembretes com Google Calendar.
      "google_disconnect" → O usuário quer desconectar sua conta Google e parar a sincronização.
      "google_status" → O usuário quer verificar o status da integração com Google Calendar.
      "google_enable_sync" → O usuário quer habilitar a sincronização de lembretes com Google Calendar.
      "google_disable_sync" → O usuário quer desabilitar a sincronização de lembretes com Google Calendar.
      "google_debug" → O usuário quer informações de diagnóstico sobre a configuração Google.
      "google_test_url" → O usuário quer testar a URL OAuth diretamente.
      "financial_help" → O usuário faz uma pergunta geral relacionada a finanças (ex: investimentos, poupança, estratégias).
      "unknown" → A mensagem não corresponde a nenhuma das intenções acima.
  
  2. Regras de Extração de Dados:
    - Para "add_expense" e "add_income": Extraia 'amount', 'description', 'category'. A estrutura é tipicamente "(valor) (descrição) em (categoria)".
    - Para "add_installment_expense": Extraia 'totalAmount', 'description' e 'installments'. A estrutura é tipicamente "(valor total) (descrição) em (parcelas)x" ou "parcelar (descrição) de (valor total) em (parcelas) vezes".
    - Para "delete_transaction": Extraia 'messageId'.
    - Para "reminder": Extraia 'description' e 'date' no formato ISO 8601.
    - Para "get_total" ou "get_total_income", se o usuário mencionar um mês (ex: "em Janeiro"), use o **Ano Atual** do contexto para formar o campo "month" (ex: "${currentYear}-01").
    - Para "reminder", resolva datas relativas como "amanhã", "dia 15", "próxima segunda" usando o **Contexto de Data Atual**. O formato da data deve ser ISO 8601 (YYYY-MM-DDTHH:mm:ss.sssZ).
    - Regra de Categoria: Se a categoria fornecida NÃO estiver na lista de categorias válidas, a intenção DEVE ser "add_transaction_new_category".
      - Categorias válidas (despesa): "gastos fixos", "lazer", "investimento", "conhecimento", "doação"
      - Categorias válidas (receita): "Salário", "Renda Extra"


  3. Regras de Validação e Categorização:
    - Se a categoria não for especificada, determine-a com base na descrição usando as categorias válidas.
    - Se a categorização não estiver clara ou o usuário tiver acesso a "add_transaction_new_category" (categorias definidas pelo usuário), e houver uma despesa/receita passada com a mesma descrição, reutilize a última categoria conhecida usada para essa descrição.
    - Para a intenção "get_total", a categoria deve ser especificada, e pode ser qualquer categoria, incluindo as definidas pelo usuário.
    - Certifique-se de que o valor seja um número positivo válido; caso contrário, descarte ou solicite esclarecimento.
    - O assistente deve ler solicitações em português brasileiro e responder em português brasileiro.

    . Distinções Importantes:
      - Se o usuário perguntar **"onde"** (onde ocorreram as despesas) → use "generate_category_chart" (categorizado por categoria).
      - Se o usuário perguntar **"quais"** (quais despesas foram feitas) → use "generate_daily_chart" (categorizado por dia).
        Seja preciso: "onde" é sobre localização/tipo, "quais" é sobre listar as despesas dia a dia.
      - Se a pergunta envolver **"receitas"**, **"ganhos"** ou **"de onde veio"** e pedir um gráfico → use "generate_income_category_chart".
        Ex: "gráfico dos meus ganhos", "de onde vieram minhas receitas nos últimos 10 dias".
  
  4. Formato de Resposta:
       Responda apenas com um objeto JSON válido sem qualquer formatação ou explicação adicional
     - Retorne um objeto JSON com a intenção e dados extraídos. Use este formato:
       {
<<<<<<< HEAD
         "intent": "add_income" | "add_expense" | "add_transaction_new_category" | "add_installment_expense" | "delete_transaction" | "delete_list_item" | "generate_daily_chart" | "generate_category_chart" | "generate_income_category_chart" | "get_total_income" |"get_total" | "get_active_installments" | "greeting" | "instructions" | "reminder" | "delete_reminder" | "get_total_reminders" | "financial_help",
=======
         "intent": "add_income" | "add_expense" | "add_transaction_new_category" | "add_installment_expense" | "delete_transaction" | "delete_list_item" | "generate_daily_chart" | "generate_category_chart" | "get_total_income" |"get_total" | "get_active_installments" | "greeting" | "instructions" | "reminder" | "delete_reminder" | "get_total_reminders" | "google_connect" | "google_disconnect" | "google_status" | "google_enable_sync" | "google_disable_sync" | "google_debug" | "financial_help",
>>>>>>> 5011b8e6
         "data": {
           "amount": number,
           "description": string,
           "category": string,
           "installmentsGroupId": string,
           "itemNumber": number,
           "messageId": string,
           "days": number,
           "month": string,
           "monthName": string,
           "date": string,
         }
       }
  
  5. Exemplos de Entradas do Usuário e Saídas Corretas: 
    - Usuário: "Recebi 1000 reais de salário"
      Resposta: { "intent": "add_income", "data": { "amount": 1000, "description": "salário", "category": null } }

    - Usuário: "12 lanche" 
      Resposta: { "intent": "add_expense", "data": { "amount": 12, "description": "lanche", "category": null } }
    - Usuário: "15 uber"
      Resposta: { "intent": "add_expense", "data": { "amount": 15, "description": "uber", "category": null } }
    - Usuário: "100 cofrinho inter em investimento"
      Resposta: { "intent": "add_expense", "data": { "amount": 100, "description": "cofrinho inter", "category": "investimento" } }

    - Usuário: "Recebi 20 com freelance na categoria extras"
      Resposta: { "intent": "add_transaction_new_category", "data": { "amount": 20, "description": "freelance", "category": "extras", "type": "income" } }
    - Usuário: "Gastei 20 com uber em transporte"
      Resposta: { "intent": "add_transaction_new_category", "data": { "amount": 20, "description": "uber", "category": "transporte", "type": "expense" } }
    - Usuário: "25 comida em alimentação"
      Resposta: { "intent": "add_transaction_new_category", "data": { "amount": 25, "description": "comida", "category": "alimentação", "type": "expense" } }
    - Usuário: "Recebi 930 com pix na categoria dívidas"
      Resposta: { "intent": "add_transaction_new_category", "data": { "amount": 930, "description": "pix", "category": "dívidas", "type": "income" } }
     
    - Usuário: "3500 PS5 em 10x"
      Resposta: { "intent": "add_installment_expense", "data": { "totalAmount": 3500, "description": "PS5", "installments": 10, "category": null } }
    - Usuário: "parcelei um celular de 2000 em 12 vezes na categoria gastos fixos"
      Resposta: { "intent": "add_installment_expense", "data": { "totalAmount": 2000, "description": "celular", "installments": 12, "category": "gastos fixos" } }
    - Usuário: "600 de passagem aérea em 3x"
      Resposta: { "intent": "add_installment_expense", "data": { "totalAmount": 600, "description": "passagem aérea", "installments": 3, "category": null } }
    - Usuário: "comprei uma televisão de 2400 em 4 vezes na categoria eletrônicos"
      Resposta: { "intent": "add_installment_expense", "data": { "totalAmount": 2400, "description": "televisão", "installments": 4, "category": eletrônicos } }
     
    - Usuário: "Remover gasto #4cdc9"
      Resposta: { "intent": "delete_transaction", "data": { "messageId": "4cdc9" } }

    - Usuário: "excluir o parcelamento #J-9tpH"
      Resposta: { "intent": "delete_installment_group", "data": { "installmentsGroupId": "J-9tpH" } }
    - Usuário: "cancelar compra parcelada #PXewd"
      Resposta: { "intent": "delete_installment_group", "data": { "installmentsGroupId": "PXewd" } }
    
    - User: "apagar item 3"
      Response: { "intent": "delete_list_item", "data": { "itemNumber": 3 } }

    - Usuário: "QUAIS foram meus gastos nos últimos 10 dias?"
      Resposta: { "intent": "generate_daily_chart", "data": { "days": 10}}
    - Usuário: "ONDE foram meus gastos nos últimos 7 dias?"
      Resposta: { "intent": "generate_category_chart", "data": { "days": 7}}
    - Usuário: "me mostre um gráfico das minhas receitas"
      Resposta: { "intent": "generate_income_category_chart", "data": { "days": 30}}

    - Usuário: "Qual é o meu gasto total?"
      Resposta: { "intent": "get_total", "data": {} }
    - Usuário: "Gasto total"
      Resposta: { "intent": "get_total", "data": {} }
    - Usuário: "Qual meu gasto total com lazer?"
      Resposta: { "intent": "get_total", "data": { "category": "lazer" } }
    - Usuário: "Qual meu gasto total com transporte em Janeiro?"
      Resposta: { "intent": "get_total", "data": { "category": "transporte", "month": "${currentYear}-01", "monthName": "Janeiro" } }
    - Usuário: "Quanto gastei em fevereiro?"
      Resposta: { "intent": "get_total", "data": { "month": "${currentYear}-02", "monthName": "Fevereiro" } }

    - Usuário: "Me mostre a receita de Renda Extra do mês de maio"  
      Resposta: { "intent": "get_total_income", "data": { "category": "Renda Extra", "month": "${currentYear}-05", "monthName": "Maio" } }
    - Usuário: "Qual é a minha receita total?"
      Resposta: { "intent": "get_total_income", "data": { } }
     
    - Usuário: "detalhes"
      Resposta: { "intent": "detalhes", "data": {} }

    - Usuário: "quais sao minhas compras parceladas"
      Resposta: { "intent": "get_active_installments", "data": {} }
    - Usuário: "parcelamentos ativos"
      Resposta: { "intent": "get_active_installments", "data": {} }

    - Usuário: "Olá!"
      Resposta: { "intent": "greeting", "data": {} }

    - Usuário: "Como usar?"
      Resposta: { "intent": "instructions", "data": {} }

    - Usuário: "Dia 15 preciso pagar o meu cartão de crédito"
      Resposta: { "intent": "reminder", "data": { "description": "pagar o meu cartão de crédito", "date": "2025-05-15T00:00:00.000Z" } }
    - Usuário: "Tenho consulta no dentista amanhã às 15h"
      Resposta: { "intent": "reminder", "data": { "description": "consulta no dentista", "date": "${tomorrowISO.replace(
        "T00:00:00.000Z",
        "T15:00:00.000Z"
      )}" } }

    - Usuário: "Quais são meus lembretes?"
      Resposta: { "intent": "get_total_reminders", "data":{} }

    - Usuário: "Conectar Google Calendar"
      Resposta: { "intent": "google_connect", "data": {} }
    - Usuário: "Quero sincronizar com Google"
      Resposta: { "intent": "google_connect", "data": {} }
    - Usuário: "Conectar minha conta Google"
      Resposta: { "intent": "google_connect", "data": {} }

    - Usuário: "Desconectar Google Calendar"
      Resposta: { "intent": "google_disconnect", "data": {} }
    - Usuário: "Parar sincronização Google"
      Resposta: { "intent": "google_disconnect", "data": {} }

    - Usuário: "Status do Google Calendar"
      Resposta: { "intent": "google_status", "data": {} }
    - Usuário: "Está conectado com Google?"
      Resposta: { "intent": "google_status", "data": {} }

    - Usuário: "Habilitar sincronização Google"
      Resposta: { "intent": "google_enable_sync", "data": {} }
    - Usuário: "Ativar Google Calendar"
      Resposta: { "intent": "google_enable_sync", "data": {} }

    - Usuário: "Desabilitar sincronização Google"
      Resposta: { "intent": "google_disable_sync", "data": {} }
    - Usuário: "Desativar Google Calendar"
      Resposta: { "intent": "google_disable_sync", "data": {} }

    - Usuário: "Debug Google Calendar"
      Resposta: { "intent": "google_debug", "data": {} }
    - Usuário: "Diagnóstico Google"
      Resposta: { "intent": "google_debug", "data": {} }

    - Usuário: "Devo investir mais em ações ou renda fixa?"
      Resposta: { "intent": "financial_help", "data": {} }
     
  
  Agora, interprete esta mensagem: "${message}"`;

  const response = await openai.chat.completions.create({
    model: "gpt-4o-mini",
    messages: [{ role: "user", content: prompt }],
    max_tokens: 150,
  });

  try {
    const cleanResponse = response.choices[0].message.content
      .replace(/```json\n|```/g, "")
      .trim();
    return JSON.parse(cleanResponse);
  } catch (err) {
    console.error(
      "Erro ao interpretar IA:",
      err,
      "Raw response:",
      response.choices[0].message.content
    );
    return { intent: "financial_help", data: {} };
  }
}

export async function interpretDocumentWithAI(imageUrl) {
  const prompt = `Você é um especialista em analisar IMAGENS de documentos financeiros brasileiros. Sua primeira tarefa é CLASSIFICAR o tipo de documento. Depois, extrair os dados relevantes.

  **1. CLASSIFICAÇÃO:**
  Determine o tipo do documento. Os tipos possíveis são:
  - 'store_receipt': Nota fiscal de compra (supermercado, loja, restaurante, etc.).
  - 'utility_bill': Conta de consumo com data de vencimento (luz, água, internet, boleto em geral).
  - 'pix_receipt': Comprovante de transação PIX.
  - 'unknown': Qualquer outro tipo de documento que não se encaixe nos anteriores.

  **2. EXTRAÇÃO DE DADOS (Baseado no tipo):**

  **Se o tipo for 'store_receipt':**
  - **totalAmount**: Extraia o valor final pago. Use a lógica de prioridade: "Valor a Pagar" > Valor na linha da "Forma de Pagamento" > "Valor Total".
  - **storeName**: Extraia o nome do estabelecimento.
  - **purchaseDate**: Extraia a data da compra.
  - **category**: Sugira uma categoria apropriada (ex: Supermercado -> "Alimentação").

  **Se o tipo for 'utility_bill':**
  - **totalAmount**: Extraia o valor principal da conta (Total a Pagar).
  - **provider**: Extraia o nome da empresa fornecedora (ex: "ENEL", "CLARO S.A.").
  - **dueDate**: Extraia a DATA DE VENCIMENTO.
  - **category**: A categoria deve ser "Gastos Fixos".

  **Se o tipo for 'pix_receipt':**
  - **totalAmount**: Extraia o valor do PIX.
  - **counterpartName**: Extraia o nome do beneficiário (para quem foi pago) ou do pagador (de quem recebeu). É o nome da "outra ponta" da transação.
  - **transactionDate**: Extraia a data em que o PIX foi efetivado.
  - **category**: A categoria deve ser "Transferência".

  **REGRAS GERAIS:**
  - Todas as datas devem ser retornadas no formato YYYY-MM-DD.
  - Converta sempre a VÍRGULA decimal brasileira para PONTO (ex: "445,79" se torna 445.79).
  - Responda APENAS com o objeto JSON final, sem explicações.

  **Formato de Resposta:**
  {
    "documentType": "store_receipt" | "utility_bill" | "pix_receipt" | "unknown",
    "data": {
      "totalAmount": 123.45,
      // Campos específicos de cada tipo
      "storeName": "NOME DA LOJA", "purchaseDate": "2025-08-23", "category": "Alimentação",
      "provider": "NOME DA EMPRESA", "dueDate": "2025-09-10",
      "counterpartName": "NOME DO BENEFICIÁRIO/PAGADOR", "transactionDate": "2025-08-22"
    }
  }`;

  try {
    const imageResponse = await axios({
      method: 'get', url: imageUrl, responseType: 'arraybuffer',
      auth: { username: process.env.TWILIO_ACCOUNT_SID, password: process.env.TWILIO_AUTH_TOKEN },
    });

    const base64Image = Buffer.from(imageResponse.data, 'binary').toString('base64');
    const mimeType = imageResponse.headers['content-type'];

    const response = await openai.chat.completions.create({
      model: "gpt-4o",
      messages: [
        {
          role: "user",
          content: [
            { type: "text", text: prompt },
            {
              type: "image_url",
              image_url: { url: `data:${mimeType};base64,${base64Image}` },
            },
          ],
        },
      ],
      max_tokens: 1000,
    });

    const cleanResponse = response.choices[0].message.content.replace(/```json\n|```/g, "").trim();
    devLog("--- Resposta da IA (Análise de Documento) ---\n", cleanResponse, "\n-------------------------------------");
    const result = JSON.parse(cleanResponse);
    return result;

  } catch (error) {
    console.error("Erro no processo de interpretação de documento:", error);
    return { documentType: 'unknown', data: null };
  }
}<|MERGE_RESOLUTION|>--- conflicted
+++ resolved
@@ -126,11 +126,7 @@
        Responda apenas com um objeto JSON válido sem qualquer formatação ou explicação adicional
      - Retorne um objeto JSON com a intenção e dados extraídos. Use este formato:
        {
-<<<<<<< HEAD
-         "intent": "add_income" | "add_expense" | "add_transaction_new_category" | "add_installment_expense" | "delete_transaction" | "delete_list_item" | "generate_daily_chart" | "generate_category_chart" | "generate_income_category_chart" | "get_total_income" |"get_total" | "get_active_installments" | "greeting" | "instructions" | "reminder" | "delete_reminder" | "get_total_reminders" | "financial_help",
-=======
-         "intent": "add_income" | "add_expense" | "add_transaction_new_category" | "add_installment_expense" | "delete_transaction" | "delete_list_item" | "generate_daily_chart" | "generate_category_chart" | "get_total_income" |"get_total" | "get_active_installments" | "greeting" | "instructions" | "reminder" | "delete_reminder" | "get_total_reminders" | "google_connect" | "google_disconnect" | "google_status" | "google_enable_sync" | "google_disable_sync" | "google_debug" | "financial_help",
->>>>>>> 5011b8e6
+         "intent": "add_income" | "add_expense" | "add_transaction_new_category" | "add_installment_expense" | "delete_transaction" | "delete_list_item" | "generate_daily_chart" | "generate_category_chart" | "generate_income_category_chart" | "get_total_income" |"get_total" | "get_active_installments" | "greeting" | "instructions" | "reminder" | "delete_reminder" | "get_total_reminders" | "google_connect" | "google_disconnect" | "google_status" | "google_enable_sync" | "google_disable_sync" | "google_debug" | "financial_help",
          "data": {
            "amount": number,
            "description": string,
