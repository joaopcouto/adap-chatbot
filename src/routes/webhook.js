--- conflicted
+++ resolved
@@ -160,43 +160,12 @@
           finalCategoryName = "outro";
         }
 
-<<<<<<< HEAD
-        const userHasCustomCategoryAccess = await hasAcessToFeature(
-          userId,
-          "add_expense_new_category"
-        );
-        const userStats = await UserStats.findOne({ userId });
-        const userCustomCategories = userStats?.createdCategories || [];
-
-        finalCategory = finalCategory || "outro";
-        let isValidCategory =
-          VALID_CATEGORIES.includes(finalCategory) ||
-          userCustomCategories.includes(finalCategory);
-
-        if (!isValidCategory) {
-          if (userHasCustomCategoryAccess) {
-            isValidCategory = true;
-            await UserStats.findOneAndUpdate(
-              { userId },
-              { $addToSet: { createdCategories: finalCategory } },
-              { upsert: true }
-            );
-          } else {
-            twiml.message(
-              `A categoria "${finalCategory}" não existe e você não pode criar novas no plano básico.\n\n` +
-                `Seu gasto com "${description}" foi adicionado na categoria "Outro".`
-            );
-            finalCategory = "outro";
-          }
-        }
-=======
         const categoryDoc = await getOrCreateCategory(
           userDbId,
           finalCategoryName
         ); // << MUDANÇA
 
         const paymentMethodDoc = await getOrCreatePaymentMethod("pix");
->>>>>>> c9b69b59
 
         const newExpense = new Transaction({
           userId: userDbId, // << MUDANÇA
