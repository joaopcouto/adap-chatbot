--- conflicted
+++ resolved
@@ -251,30 +251,6 @@
         if (!(await hasAcessToFeature(userId, "add_expense_new_category"))) {
           twiml.message(
             "🚫 Este recurso está disponível como um complemento pago.\n\n" +
-<<<<<<< HEAD
-              "🤖 Com ele, você poderá criar novas categorias personalizadas!\n\n" +
-              'Por exemplo, criar a categoria "Transporte" para registrar gastos com Uber e gasolina, ou "Fast-food" para acompanhar o quanto está indo para aquele lanche que você merece... 🍔\n\n' +
-              'Você também pode criar uma categoria como "Filho" para controlar os gastos com seu pequeno! 👶\n\n' +
-              "📌 Acesse o link para testar agora mesmo: https://pay.hotmart.com/O99171246D\n\n" +
-              "Caso prefira, pode usar uma das 5 categorias grátis:\n" +
-              "- gastos fixos\n" +
-              "- lazer\n" +
-              "- investimento\n" +
-              "- conhecimento\n" +
-              "- doação\n" +
-              "✅ E agora também é possível registrar receitas!\n" +
-              'Basta adicionar "Recebi" antes do valor.\n\n' +
-              "É muito simples:\n\n" +
-              "- Para despesa:\n" +
-              "(Valor) (Onde) em (Categoria)\n" +
-              "Exemplo:\n" +
-              "25 mercado em gastos fixos\n\n" +
-              "- Para receita:\n" +
-              "Recebi (Valor) (De onde) em (Categoria)\n" +
-              "Exemplo:\n" +
-              "Recebi 1500 salário em investimento\n\n" +
-              "Assim, você terá controle total sobre entradas e saídas de dinheiro!"
-=======
             "🤖 Com ele, você poderá criar novas categorias personalizadas!\n\n" +
             "Por exemplo, criar a categoria \"Transporte\" para registrar gastos com Uber e gasolina, ou \"Fast-food\" para acompanhar o quanto está indo para aquele lanche que você merece... 🍔\n\n" +
             "Você também pode criar uma categoria como \"Filho\" para controlar os gastos com seu pequeno! 👶\n\n" +
@@ -299,7 +275,6 @@
             "Exemplo:\n" +
             "Recebi 1500 salário em investimento\n\n" +
             "Assim, você terá controle total sobre entradas e saídas de dinheiro!"
->>>>>>> 709b79c6
           );
           break;
         }
