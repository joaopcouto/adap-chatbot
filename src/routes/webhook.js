--- conflicted
+++ resolved
@@ -19,11 +19,8 @@
   getExpenseDetails,
   getIncomeDetails,
   getOrCreateCategory,
-<<<<<<< HEAD
+  getActiveInstallments,
   getOrCreatePaymentMethod,
-=======
-  getActiveInstallments,
->>>>>>> 442ac296
 } from "../helpers/totalUtils.js";
 import {
   generateChart,
@@ -131,47 +128,12 @@
               );
             }
 
-<<<<<<< HEAD
-        const categoryDoc = await getOrCreateCategory(
-          userDbId,
-          finalCategoryName
-        ); // << MUDANÇA
-
-        const paymentMethodDoc = await getOrCreatePaymentMethod("pix");
-
-        const newIncome = new Transaction({
-          userId: userDbId, // << MUDANÇA
-          amount,
-          description,
-          categoryId: categoryDoc._id.toString(),
-          type: "income",
-          date: new Date(),
-          messageId: generateId(),
-          paymentMethodId: paymentMethodDoc._id.toString(),
-          status: "completed",
-        });
-
-        await newIncome.save();
-        sendIncomeAddedMessage(twiml, {
-          ...newIncome.toObject(),
-          category: categoryDoc.name,
-        });
-        await UserStats.findOneAndUpdate(
-          { userId: userDbId },
-          { $inc: { totalIncome: amount } },
-          { upsert: true }
-        ); // << MUDANÇA
-
-        break;
-      }
-=======
             const transactionsToCreate = [];
             const purchaseDate = new Date();
             let startingMonthOffset = 0;
             if (purchaseDate.getDate() >= dueDay) {
               startingMonthOffset = 1;
             }
->>>>>>> 442ac296
 
             for (let i = 0; i < installments; i++) {
               const paymentDate = new Date(purchaseDate);
@@ -231,46 +193,10 @@
           );
           devLog("intent:" + interpretation.intent);
 
-<<<<<<< HEAD
-        const categoryDoc = await getOrCreateCategory(
-          userDbId,
-          finalCategoryName
-        ); // << MUDANÇA
-
-        const paymentMethodDoc = await getOrCreatePaymentMethod("pix");
-
-        const newExpense = new Transaction({
-          userId: userDbId, // << MUDANÇA
-          amount,
-          description,
-          categoryId: categoryDoc._id.toString(),
-          type: "expense",
-          date: new Date(),
-          messageId: generateId(),
-          paymentMethodId: paymentMethodDoc._id.toString(),
-          status: "completed",
-        });
-
-        await newExpense.save();
-        devLog("Salvando nova despesa:", newExpense);
-        sendExpenseAddedMessage(twiml, {
-          ...newExpense.toObject(),
-          category: categoryDoc.name,
-        });
-        await UserStats.findOneAndUpdate(
-          { userId: userDbId },
-          { $inc: { totalSpent: amount } },
-          { upsert: true }
-        ); // << MUDANÇA
-
-        break;
-      }
-=======
           conversationState[userIdString] = {
             ...previousData,
             ...interpretation.data,
           };
->>>>>>> 442ac296
 
           switch (interpretation.intent) {
             case "add_installment_expense": {
@@ -374,46 +300,6 @@
               break;
             }
 
-<<<<<<< HEAD
-        const categoryDoc = await getOrCreateCategory(userDbId, newCategory); // << MUDANÇA
-        const paymentMethodDoc = await getOrCreatePaymentMethod("pix");
-        const newTransaction = new Transaction({
-          userId: userDbId, // << MUDANÇA
-          amount: newAmount,
-          description: newDescription,
-          categoryId: categoryDoc._id.toString(),
-          type: newType,
-          date: new Date(),
-          messageId: generateId(),
-          paymentMethodId: paymentMethodDoc._id.toString(),
-          status: "completed",
-        });
-
-        await newTransaction.save();
-        devLog(`Nova transação (${newType}) salva:`, newTransaction);
-
-        if (newType === "income") {
-          sendIncomeAddedMessage(twiml, {
-            ...newTransaction.toObject(),
-            category: categoryDoc.name,
-          });
-          await UserStats.findOneAndUpdate(
-            { userId: userDbId },
-            { $inc: { totalIncome: newAmount } },
-            { upsert: true }
-          ); // << MUDANÇA
-        } else {
-          sendExpenseAddedMessage(twiml, {
-            ...newTransaction.toObject(),
-            category: categoryDoc.name,
-          });
-          await UserStats.findOneAndUpdate(
-            { userId: userDbId },
-            { $inc: { totalSpent: newAmount } },
-            { upsert: true }
-          ); // << MUDANÇA
-        }
-=======
             case "add_expense": {
               const { amount, description, category } = interpretation.data;
               devLog(amount, description, category);
@@ -466,7 +352,6 @@
 
               break;
             }
->>>>>>> 442ac296
 
             case "add_transaction_new_category": {
               const {
