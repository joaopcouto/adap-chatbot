import express from "express";
import twilio from "twilio";
import {
  sendTextMessage,
  sendTextMessageTEST,
} from "../services/twilioService.js";
import { devLog } from "../helpers/logger.js";
import { generateCorrelationId } from "../helpers/logger.js";
import User from "../models/User.js";
import { fromZonedTime } from "date-fns-tz";
import { TIMEZONE } from "../utils/dateUtils.js";

import {
  interpretMessageWithAI,
  transcribeAudioWithWhisper,
  interpretDocumentWithAI,
} from "../services/aiService.js";
import {
  getMonthlySummary,
  calculateTotalExpenses,
  calculateTotalIncome,
  getExpensesReport,
  getCategoryReport,
  getIncomeByCategoryReport,
  getTotalReminders,
  getExpenseDetails,
  getIncomeDetails,
  getOrCreateCategory,
  getActiveInstallments,
  getFormattedInventory
} from "../helpers/totalUtils.js";
import {
  generateChart,
  generateCategoryChart,
  generateIncomeChart,
} from "../services/chartService.js";
import Transaction from "../models/Transaction.js";
import PaymentMethod from "../models/PaymentMethod.js";
import Category from "../models/Category.js";
import UserStats from "../models/UserStats.js";
import { customAlphabet } from "nanoid";
import {
  sendGreetingMessage,
  sendHelpMessage,
  sendIncomeAddedMessage,
  sendExpenseAddedMessage,
  sendIncomeDeletedMessage,
  sendExpenseDeletedMessage,
  sendFinancialHelpMessage,
  sendReminderMessage,
  sendTotalRemindersMessage,
  sendReminderDeletedMessage,
} from "../helpers/messages.js";
import {
  VALID_CATEGORIES,
  VALID_CATEGORIES_INCOME,
} from "../utils/constants.js";
import InventoryTemplate from "../models/InventoryTemplate.js";
import Product from "../models/Product.js";
import { hasAccessToFeature } from "../helpers/userUtils.js";
import Reminder from "../models/Reminder.js";
import { fixPhoneNumber } from "../utils/phoneUtils.js";
import { validateUserAccess } from "../services/userAccessService.js";
import reminderService from "../services/reminderService.js";
import googleIntegrationWhatsAppService from "../services/googleIntegrationWhatsAppService.js";

const router = express.Router();
let conversationState = {};

router.post("/", async (req, res) => {
  const twiml = new twilio.twiml.MessagingResponse();
  let userMessage;
  let isImage = false;

  // imagem
  if (req.body.MediaUrl0 && req.body.MediaContentType0.includes("image")) {
    isImage = true;

    // audio
  } else if (
    req.body.MediaUrl0 &&
    req.body.MediaContentType0.includes("audio")
  ) {
    try {
      userMessage = await transcribeAudioWithWhisper(req.body.MediaUrl0);
    } catch (error) {
      devLog("Erro ao transcrever áudio:", error);
      twiml.message(
        "❌ Desculpe, não consegui processar seu áudio. Tente enviar uma mensagem de texto."
      );
      twiml.message(
        "❌ Desculpe, não consegui processar seu áudio. Tente enviar uma mensagem de texto."
      );
      res.writeHead(200, { "Content-Type": "text/xml" });
      return res.end(twiml.toString());
    }
    // texto
  } else {
    userMessage = req.body.Body;
  }

  const userPhoneNumber = fixPhoneNumber(req.body.From);
  let responseHasBeenSent = false;

  console.log(userPhoneNumber);

  if ((!userMessage || userMessage.trim() === "") && !isImage) {
    res.writeHead(200, { "Content-Type": "text/xml" });
    return res.end(twiml.toString());
  }

  devLog(`Mensagem de ${userPhoneNumber} para processar: "${userMessage}"`);

  const { authorized, user } = await validateUserAccess(userPhoneNumber);

  if (!authorized) {
    twiml.message(
      `Poxa 🥲, infelizmente o seu teste ou assinatura acabou.🔒

Para continuar utilizando a sua assistente financeira e continuar deixando o seu financeiro organizado na palma da sua mão 💸, acesse o link abaixo e garanta já o seu plano: adapfinanceira.com.br/planos`
    );
    res.writeHead(200, { "Content-Type": "text/xml" });
    return res.end(twiml.toString());
  } else {
    const userObjectId = user._id;
    const userIdString = user._id.toString();
    devLog(`User DB ID: ${userIdString}`);

    const previousData = conversationState[userIdString] || {};
    const userStats = await UserStats.findOne(
      { userId: userObjectId },
      { blocked: 1 }
    );

    if (userStats?.blocked) {
      twiml.message("🚫 Você está bloqueado de usar a ADAP.");
    } else {
      const generateId = customAlphabet("1234567890abcdef", 8);
      const generateGroupId = customAlphabet(
        "1234567890abcdefghijklmnopqrstuvwxyz",
        22
      );

      if (previousData.awaiting === "template_fields") {
        const { templateName } = previousData.payload;
        const fields = userMessage
          .split(",")
          .map((f) => f.trim().charAt(0).toUpperCase() + f.trim().slice(1));

        if (fields.length < 2 || fields.length > 10) {
          twiml.message(
            "Por favor, forneça de 2 a 10 campos separados por vírgula."
          );
        } else {
          conversationState[userIdString] = {
            awaiting: "template_confirmation",
            payload: { templateName, fields },
          };
          twiml.message(
            `Ok! Os campos para o estoque *${templateName}* serão: *${fields.join(
              ", "
            )}*.\n\nEstá correto? Responda *sim* para salvar.`
          );
        }
      } else if (previousData.awaiting === "template_confirmation") {
        if (userMessage.trim().toLowerCase() === "sim") {
          const { templateName, fields } = previousData.payload;

          const newTemplate = new InventoryTemplate({
            userId: userIdString,
            templateName: templateName.toLowerCase(),
            fields: fields,
          });
          await newTemplate.save();

          twiml.message(
            `✅ Estoque para *${templateName}* criado com sucesso!\n\nPara adicionar seu primeiro item, diga: "adicionar ${templateName}"`
          );
          delete conversationState[userIdString];
        } else {
          twiml.message("Criação do estoque cancelada.");
          delete conversationState[userIdString];
        }
      } else if (previousData.awaiting === "product_attributes") {
        const { template } = previousData.payload;
        const values = userMessage.split(",").map((v) => v.trim());

        if (values.length !== template.fields.length) {
          twiml.message(
            `Ops! Você forneceu ${values.length} valores, mas preciso de ${
              template.fields.length
            }. Por favor, envie os valores na ordem correta: *${template.fields.join(
              ", "
            )}*`
          );
        } else {
          const attributes = {};
          template.fields.forEach((field, index) => {
            attributes[field] = values[index];
          });

          const productCount = await Product.countDocuments({
            userId: userIdString,
          });
          const customId = `P${(productCount + 1).toString().padStart(4, "0")}`;

          const newProduct = new Product({
            userId: userIdString,
            templateId: template._id,
            customId: customId,
            attributes: attributes,
            quantity: 0,
          });
          await newProduct.save();

          twiml.message(
            `✅ Produto *${Object.values(attributes).join(
              " "
            )}* (ID: #${customId}) adicionado ao estoque *${
              template.templateName
            }* com quantidade 0.\n\nPara dar entrada, diga: "entrada 10 #${customId}"`
          );
          delete conversationState[userIdString];
        }
      } else if (previousData.awaiting === "installment_due_day") {
        const dueDay = parseInt(userMessage.trim(), 10);

        if (isNaN(dueDay) || dueDay < 1 || dueDay > 31) {
          twiml.message(
            "Por favor, digite um dia válido (um número de 1 a 31)."
          );
        } else {
          try {
            const { totalAmount, description, installments, categoryName } =
              previousData.payload;
            const installmentAmount = totalAmount / installments;

            let categoryDoc = await Category.findOne({
              userId: userObjectId,
              name: categoryName,
            });
            if (!categoryDoc) {
              categoryDoc = await new Category({
                userId: userObjectId,
                name: categoryName,
                color: "#CCCCCC",
              }).save();
            }

            const creditPaymentMethod = await PaymentMethod.findOne({
              type: "credit",
            });
            if (!creditPaymentMethod) {
              throw new Error(
                "Config Error: Payment method 'credit' not found."
              );
            }

            const messageIds = Array.from({ length: installments }, () =>
              generateId()
            );

            const newInstallmentsGroupId = messageIds[0];

            const transactionsToCreate = [];
            const purchaseDate = new Date();
            let startingMonthOffset = 0;
            if (purchaseDate.getDate() >= dueDay) {
              startingMonthOffset = 1;
            }

            for (let i = 0; i < installments; i++) {
              const paymentDate = new Date(purchaseDate);
              paymentDate.setHours(0, 0, 0, 0);

              paymentDate.setMonth(
                purchaseDate.getMonth() + i + startingMonthOffset
              );
              paymentDate.setDate(dueDay);

              transactionsToCreate.push({
                userId: userIdString,
                amount: installmentAmount,
                description: `${description} - ${i + 1}/${installments}`,
                date: paymentDate,
                messageId: messageIds[i],
                type: "expense",
                status: "pending",
                installmentsCount: installments,
                installmentsCurrent: i + 1,
                installmentsGroupId: newInstallmentsGroupId,
                categoryId: categoryDoc._id.toString(),
                paymentMethodId: creditPaymentMethod._id.toString(),
              });
            }

            await Transaction.insertMany(transactionsToCreate);

            twiml.message(
              `✅ Compra parcelada registrada!\n\n` +
                `*Item:* ${description}\n` +
                `*Valor:* ${installments}x de R$ ${installmentAmount.toFixed(
                  2
                )}\n\n` +
                `As ${installments} parcelas foram agendadas para todo dia ${dueDay}.\n` +
                `Para cancelar, use o ID: *#${newInstallmentsGroupId}*`
            );

            delete conversationState[userIdString];
          } catch (error) {
            devLog("Erro ao criar transações parceladas:", error);
            twiml.message(
              "❌ Ocorreu um erro ao registrar sua compra. Tente novamente mais tarde."
            );
            delete conversationState[userIdString];
          }
        }
      } else if (previousData.awaiting === "pix_type_confirmation") {
        const pixType = userMessage.trim().toLowerCase();
        if (pixType !== "fiz" && pixType !== "recebi") {
          twiml.message("Por favor, responda apenas com `fiz` ou `recebi`.");
        } else {
          const { totalAmount, counterpartName, transactionDate, category } =
            previousData.payload;
          const type = pixType === "fiz" ? "expense" : "income";
          let date = new Date(`${transactionDate}T12:00:00`);
          if (isNaN(date.getTime())) {
            date = new Date();
          }

          const description =
            type === "expense"
              ? `PIX para ${counterpartName}`
              : `PIX de ${counterpartName}`;
          const categoryDoc = await getOrCreateCategory(
            userIdString,
            category.toLowerCase()
          );
          const defaultPaymentMethod = await PaymentMethod.findOne({
            type: "pix",
          });

          const newTransaction = new Transaction({
            userId: userIdString,
            amount: totalAmount,
            description,
            categoryId: categoryDoc._id.toString(),
            type,
            date,
            status: "completed",
            messageId: generateId(),
            paymentMethodId: defaultPaymentMethod._id.toString(),
          });
          await newTransaction.save();

          const updateField = type === "expense" ? "totalSpent" : "totalIncome";
          await UserStats.findOneAndUpdate(
            { userId: userObjectId },
            { $inc: { [updateField]: totalAmount } },
            { upsert: true }
          );

          twiml.message(
            `✅ PIX de R$ ${totalAmount.toFixed(2)} (${
              type === "expense" ? "enviado" : "recebido"
            }) registrado com sucesso!`
          );
          delete conversationState[userIdString];
        }
      } else if (previousData.awaiting === "payment_status_confirmation") {
        const userInput = userMessage.trim().toLowerCase();
        if (userInput !== "sim" && userInput !== "não") {
          twiml.message("Por favor, responda apenas com `sim` ou `não`.");
        } else {
          const hasPaid = userInput === "sim";
          const { totalAmount, provider, dueDate, category } =
            previousData.payload;

          const status = hasPaid ? "completed" : "pending";
          const date = hasPaid ? new Date() : new Date(`${dueDate}T12:00:00`);
          const description = `Conta ${provider}`;

          const categoryDoc = await getOrCreateCategory(
            userIdString,
            category.toLowerCase()
          );
          const defaultPaymentMethod = await PaymentMethod.findOne({
            type: "pix",
          });

          const newExpense = new Transaction({
            userId: userIdString,
            amount: totalAmount,
            description,
            categoryId: categoryDoc._id.toString(),
            type: "expense",
            date,
            status,
            messageId: generateId(),
            paymentMethodId: defaultPaymentMethod._id.toString(),
          });
          await newExpense.save();
          await UserStats.findOneAndUpdate(
            { userId: userObjectId },
            { $inc: { totalSpent: totalAmount } }
          );

          if (!hasPaid) {
            const reminderDate = new Date(`${dueDate}T12:00:00Z`);
            const newReminder = new Reminder({
              userId: userObjectId,
              userPhoneNumber: req.body.From.replace("whatsapp:", ""),
              description: `Pagar conta da ${provider} no valor de R$ ${totalAmount.toFixed(
                2
              )}`,
              date: reminderDate,
              messageId: generateId(),
            });
            await newReminder.save();
            twiml.message(
              `✅ Conta da *${provider}* registrada como *pendente* e lembrete criado para o dia do vencimento!`
            );
          } else {
            twiml.message(
              `✅ Conta da *${provider}* registrada como *paga* com sucesso!`
            );
          }
          delete conversationState[userIdString];
        }
      } else {
        try {
          if (isImage) {
            twiml.message("🔍 Analisando seu documento... Só um instante.");
            res.writeHead(200, { "Content-Type": "text/xml" });
            res.end(twiml.toString());
            responseHasBeenSent = true;

            const result = await interpretDocumentWithAI(req.body.MediaUrl0);

            switch (result.documentType) {
              case "store_receipt": {
                const { totalAmount, storeName, purchaseDate, category } =
                  result.data;
                let transactionDate = new Date(`${purchaseDate}T12:00:00`);
                if (isNaN(transactionDate.getTime())) {
                  transactionDate = new Date();
                }

                const description = `${storeName} - ${transactionDate.toLocaleDateString(
                  "pt-BR"
                )}`;
                const categoryDoc = await getOrCreateCategory(
                  userIdString,
                  category.toLowerCase()
                );
                const defaultPaymentMethod = await PaymentMethod.findOne({
                  type: "pix",
                });

                const newExpense = new Transaction({
                  userId: userIdString,
                  amount: totalAmount,
                  description,
                  categoryId: categoryDoc._id.toString(),
                  type: "expense",
                  date: transactionDate,
                  messageId: generateId(),
                  paymentMethodId: defaultPaymentMethod._id.toString(),
                  status: "completed",
                });
                await newExpense.save();
                await UserStats.findOneAndUpdate(
                  { userId: userObjectId },
                  { $inc: { totalSpent: totalAmount } }
                );

                await sendTextMessage(
                  req.body.From,
                  `✅ Despesa de *${storeName}* no valor de *R$ ${totalAmount.toFixed(
                    2
                  )}* registrada com sucesso!`
                );
                break;
              }
              case "utility_bill": {
                const { totalAmount, provider, dueDate } = result.data;
                const [year, month, day] = dueDate.split("-");
                const formattedDate = `${day}/${month}/${year}`;

                let confirmationMessage = `🧾 Conta identificada:\n\n`;
                confirmationMessage += `*Empresa:* ${provider}\n*Valor:* R$ ${totalAmount.toFixed(
                  2
                )}\n*Vencimento:* ${formattedDate}\n\n`;
                confirmationMessage +=
                  "Você já pagou esta conta?\n\nResponda com `sim` ou `não`.";

                conversationState[userIdString] = {
                  awaiting: "payment_status_confirmation",
                  payload: result.data,
                };
                await sendTextMessage(req.body.From, confirmationMessage);
                break;
              }
              case "pix_receipt": {
                const { totalAmount, counterpartName } = result.data;
                let pixMessage = `🧾 PIX identificado:\n\n*Valor:* R$ ${totalAmount.toFixed(
                  2
                )}\n*Para/De:* ${counterpartName}\n\n`;
                pixMessage +=
                  "Este PIX foi um pagamento que você *FEZ* ou um valor que você *RECEBEU*?\n\nResponda `fiz` ou `recebi`.";

                conversationState[userIdString] = {
                  awaiting: "pix_type_confirmation",
                  payload: result.data,
                };
                await sendTextMessage(req.body.From, pixMessage);
                break;
              }

              default:
                await sendTextMessage(
                  req.body.From,
                  "🫤 Desculpe, não consegui identificar um documento financeiro válido nesta imagem. Tente uma foto mais nítida."
                );
                break;
            }
          }
          if (!isImage) {
          const interpretation = await interpretMessageWithAI(
            userMessage,
            new Date().toISOString()
          );
          const userHasFreeCategorization = await hasAccessToFeature(
            userObjectId,
            "categories"
          );
          devLog("intent:" + interpretation.intent);

          conversationState[userIdString] = {
            ...previousData,
            ...interpretation.data,
          };

          switch (interpretation.intent) {
            case "add_installment_expense": {
              const { totalAmount, description, installments, category } =
                interpretation.data;

              if (!totalAmount || !description || !installments) {
                twiml.message(
                  "Para registrar um parcelamento, preciso do valor total, da descrição e do número de parcelas (ex: 3500 ps5 em 10x)."
                );
                break;
              }

              const hasCustomCategoryAccess = await hasAccessToFeature(
                userObjectId,
                "categories"
              );

              let finalCategoryName = category || "Outro";
              if (
                category &&
                !VALID_CATEGORIES.includes(category) &&
                !hasCustomCategoryAccess
              ) {
                twiml.message(
                  `A categoria "${category}" não existe e você não pode criar novas. Registre sem categoria para usar "Outro", ou use uma categoria padrão.`
                );
                break;
              }

              conversationState[userIdString] = {
                awaiting: "installment_due_day",
                payload: {
                  totalAmount,
                  description,
                  installments,
                  categoryName: finalCategoryName,
                },
              };
              devLog(
                "Estado de conversação salvo, aguardando dia do vencimento:",
                conversationState[userIdString]
              );

              twiml.message(
                "👍 Entendido! E em qual dia a fatura com esta parcela costuma vencer? (Digite apenas o número do dia, ex: 15)"
              );
              break;
            }
            case "add_income": {
              const { amount, description, category } = interpretation.data;
              devLog(amount, description, category);

              if (amount === null || isNaN(amount) || amount <= 0) {
                twiml.message(
                  "🚫 Não consegui identificar um valor válido para a receita. Por favor, tente novamente com um número positivo. Ex: 'Recebi 1000 salário'."
                );
                break;
              }

              let finalCategoryName = category || "outro";
              if (
                !VALID_CATEGORIES_INCOME.includes(finalCategoryName) &&
                !userHasFreeCategorization
              ) {
                finalCategoryName = "outro";
              }

              const categoryDoc = await getOrCreateCategory(
                userIdString,
                finalCategoryName
              );

              const defaultPaymentMethod = await PaymentMethod.findOne({
                type: "pix",
              });
              if (!defaultPaymentMethod) {
                throw new Error(
                  "Config Error: Payment method 'pix' not found."
                );
              }
              const newIncome = new Transaction({
                userId: userIdString,
                amount,
                description,
                categoryId: categoryDoc._id.toString(),
                type: "income",
                date: new Date(),
                messageId: generateId(),
                paymentMethodId: defaultPaymentMethod._id.toString(),
                status: "completed",
              });

              await newIncome.save();
              sendIncomeAddedMessage(twiml, {
                ...newIncome.toObject(),
                category: categoryDoc.name,
              });
              await UserStats.findOneAndUpdate(
                { userId: userObjectId },
                { $inc: { totalIncome: amount } },
                { upsert: true }
              );

              break;
            }
            case "add_expense": {
              const { amount, description, category } = interpretation.data;
              devLog(amount, description, category);

              if (amount === null || isNaN(amount) || amount <= 0) {
                twiml.message(
                  "🚫 Não consegui identificar um valor válido para a despesa. Por favor, tente novamente com um número positivo. Ex: '15 uber'."
                );
                break;
              }

              let finalCategoryName = category || "outro";
              if (
                !VALID_CATEGORIES.includes(finalCategoryName) &&
                !userHasFreeCategorization
              ) {
                finalCategoryName = "outro";
              }

              const categoryDoc = await getOrCreateCategory(
                userIdString,
                finalCategoryName
              );

              const defaultPaymentMethod = await PaymentMethod.findOne({
                type: "pix",
              });
              if (!defaultPaymentMethod) {
                throw new Error(
                  "Config Error: Payment method 'pix' not found."
                );
              }

              const newExpense = new Transaction({
                userId: userIdString,
                amount,
                description,
                categoryId: categoryDoc._id.toString(),
                type: "expense",
                date: new Date(),
                messageId: generateId(),
                paymentMethodId: defaultPaymentMethod._id.toString(),
                status: "completed",
              });

              await newExpense.save();
              devLog("Salvando nova despesa:", newExpense);
              sendExpenseAddedMessage(twiml, {
                ...newExpense.toObject(),
                category: categoryDoc.name,
              });
              await UserStats.findOneAndUpdate(
                { userId: userObjectId },
                { $inc: { totalSpent: amount } },
                { upsert: true }
              );

              break;
            }
            case "add_transaction_new_category": {
              const {
                amount: newAmount,
                description: newDescription,
                category: newCategory,
                type: newType,
              } = interpretation.data;
              devLog(
                `Nova transação com categoria custom: ${newAmount}, ${newDescription}, ${newCategory}, ${newType}`
              );

              if (newAmount === null || isNaN(newAmount) || newAmount <= 0) {
                twiml.message(
                  "🚫 Não consegui identificar um valor válido. Por favor, tente novamente com um número positivo."
                );
                break;
              }

              if (!userHasFreeCategorization) {
                twiml.message(
                  "🚫 Este recurso está disponível como um complemento pago.\n\n" +
                    "🤖 Com ele, você poderá criar novas categorias personalizadas!\n\n" +
                    'Por exemplo, criar a categoria "Transporte" para registrar gastos com Uber e gasolina, ou "Fast-food" para acompanhar o quanto está indo para aquele lanche que você merece... 🍔\n\n' +
                    'Você também pode criar uma categoria como "Filho" para controlar os gastos com seu pequeno! 👶\n\n' +
                    "📌 Acesse o link para testar agora mesmo: https://pay.hotmart.com/O99171246D?bid=1746998583184\n\n" +
                    "Caso prefira, pode usar uma das 5 categorias grátis:\n" +
                    "- gastos fixos\n" +
                    "- lazer\n" +
                    "- investimento\n" +
                    "- conhecimento\n" +
                    "- doação\n\n" +
                    "✅ E agora também é possível registrar receitas!\n" +
                    'Basta adicionar "Recebi" antes do valor.\n\n' +
                    "É muito simples:\n\n" +
                    "- Para despesa:\n" +
                    "(Valor) (Onde) em (Categoria)\n" +
                    "Exemplo:\n" +
                    "25 mercado em gastos fixos\n\n" +
                    "- Para receita:\n" +
                    "Recebi (Valor) (De onde) em (Categoria)\n" +
                    "Exemplo:\n" +
                    "Recebi 1500 salário em investimento\n\n" +
                    "Assim, você terá controle total sobre entradas e saídas de dinheiro!"
                );
                break;
              }

              if (!newCategory || !newType) {
                twiml.message(
                  "🚫 Não consegui identificar a categoria ou o tipo (receita/despesa). Tente novamente."
                );
                break;
              }

              const categoryDoc = await getOrCreateCategory(
                userIdString,
                newCategory
              );

              const defaultPaymentMethod = await PaymentMethod.findOne({
                type: "pix",
              });
              if (!defaultPaymentMethod) {
                throw new Error(
                  "Config Error: Payment method 'pix' not found."
                );
              }

              const newTransaction = new Transaction({
                userId: userIdString,
                amount: newAmount,
                description: newDescription,
                categoryId: categoryDoc._id.toString(),
                type: newType,
                date: new Date(),
                messageId: generateId(),
                paymentMethodId: defaultPaymentMethod._id.toString(),
                status: "completed",
              });

              await newTransaction.save();
              devLog(`Nova transação (${newType}) salva:`, newTransaction);

              if (newType === "income") {
                sendIncomeAddedMessage(twiml, {
                  ...newTransaction.toObject(),
                  category: categoryDoc.name,
                });
                await UserStats.findOneAndUpdate(
                  { userId: userObjectId },
                  { $inc: { totalIncome: newAmount } },
                  { upsert: true }
                );
              } else {
                sendExpenseAddedMessage(twiml, {
                  ...newTransaction.toObject(),
                  category: categoryDoc.name,
                });
                await UserStats.findOneAndUpdate(
                  { userId: userObjectId },
                  { $inc: { totalSpent: newAmount } },
                  { upsert: true }
                );
              }

              break;
            }
            case "get_active_installments": {
              const installments = await getActiveInstallments(userIdString);

              if (installments.length === 0) {
                twiml.message(
                  "Você não possui compras parceladas ativas no momento. ✨"
                );
                break;
              }

              let responseMessage = "🛍️ *Suas compras parceladas ativas:*\n\n";

              installments.forEach((item) => {
                responseMessage +=
                  `*Item:* ${item.description}\n` +
                  `*Valor:* ${
                    item.totalInstallments
                  }x de R$ ${item.installmentAmount.toFixed(2)}\n` +
                  `*Restam:* ${item.pendingCount} parcelas\n` +
                  `*ID para excluir:* \`#${item.groupId}\`\n\n`;
              });

              responseMessage += `Para cancelar uma compra, envie "excluir parcelamento #ID".`;

              twiml.message(responseMessage);
              break;
            }
            case "delete_installment_group": {
              let { installmentsGroupId } = interpretation.data;
              if (!installmentsGroupId) {
                twiml.message(
                  "Por favor, informe o ID do parcelamento que deseja excluir (ex: excluir parcelamento #ID)."
                );
                break;
              }

              installmentsGroupId = installmentsGroupId.trim();

              try {
                const transactions = await Transaction.find({
                  userId: userIdString,
                  installmentsGroupId: installmentsGroupId,
                });

                if (transactions.length === 0) {
                  twiml.message(
                    `🚫 Nenhum parcelamento encontrado com o ID _${installmentsGroupId}_.`
                  );
                  break;
                }

                const description = transactions[0].description.split(" - ")[0];

                const deleteResult = await Transaction.deleteMany({
                  userId: userIdString,
                  installmentsGroupId: installmentsGroupId,
                });

                const totalAmountReverted = transactions.reduce(
                  (sum, t) => sum + t.amount,
                  0
                );
                await UserStats.findOneAndUpdate(
                  { userId: userObjectId },
                  { $inc: { totalSpent: -totalAmountReverted } }
                );

                twiml.message(
                  `🗑️ O parcelamento de *${description}* (${deleteResult.deletedCount} parcelas) foi excluído com sucesso.`
                );
                devLog(
                  `Excluídas ${deleteResult.deletedCount} transações para o grupo ${installmentsGroupId}.`
                );
              } catch (error) {
                devLog("Erro ao excluir grupo de parcelas:", error);
                twiml.message(
                  "❌ Ocorreu um erro ao tentar excluir o parcelamento. Tente novamente."
                );
              }
              break;
            }
            case "delete_transaction": {
              const { messageId } = interpretation.data;
              const transaction = await Transaction.findOne({
                userId: userObjectId,
                messageId,
              });
              if (!transaction) {
                twiml.message(
                  `🚫 Nenhuma transação encontrada com o ID #_${messageId}_ para exclusão.`
                );
                break;
              }

              if (transaction.installmentsGroupId) {
                twiml.message(
                  `🚫 A transação #_${messageId}_ faz parte de um parcelamento. Para removê-la, você precisa excluir o parcelamento inteiro.\n\n` +
                    `Use o comando: *excluir parcelamento* #${transaction.installmentsGroupId}`
                );
                break;
              }

              const category = await Category.findById(transaction.categoryId);
              await Transaction.findOneAndDelete({
                userId: userObjectId,
                messageId,
              });

              if (transaction.type === "income") {
                await UserStats.findOneAndUpdate(
                  { userId: userObjectId },
                  { $inc: { totalIncome: -transaction.amount } }
                );
                sendIncomeDeletedMessage(twiml, {
                  ...transaction.toObject(),
                  category: category.name,
                });
              } else {
                await UserStats.findOneAndUpdate(
                  { userId: userObjectId },
                  { $inc: { totalSpent: -transaction.amount } }
                );

                const isCustomCategory =
                  !VALID_CATEGORIES.includes(category.name) &&
                  !VALID_CATEGORIES_INCOME.includes(category.name);
                if (isCustomCategory) {
                  const count = await Transaction.countDocuments({
                    userId: userObjectId,
                    categoryId: category._id.toString(),
                  });
                  if (count === 0) {
                    await Category.findByIdAndDelete(category._id);
                  }
                }
                sendExpenseDeletedMessage(twiml, {
                  ...transaction.toObject(),
                  category: category.name,
                });
              }
              break;
            }
            case "generate_daily_chart": {
              const { days = 7 } = interpretation.data;
              const daysToRequest = parseInt(days, 10);
              const reportData = await getExpensesReport(
                userIdString,
                daysToRequest
              );
              if (reportData.length === 0) {
                twiml.message(
                  `📉 Não há registros de gastos nos últimos ${daysToRequest} dias.`
                );
              } else {
                const imageUrl = await generateChart(
                  reportData,
                  userObjectId.toString(),
                  daysToRequest
                );
                twiml.message().media(imageUrl);
              }
              break;
            }
            case "generate_category_chart": {
              const { days = 30 } = interpretation.data;
              const categoryReport = await getCategoryReport(
                userIdString,
                days
              );
              if (categoryReport.length === 0) {
                twiml.message(
                  `📊 Não há registros de gastos nos últimos ${days} dias para gerar um relatório por categoria.`
                );
              } else {
                const imageUrl = await generateCategoryChart(
                  categoryReport,
                  userObjectId.toString()
                );
                twiml.message().media(imageUrl);
              }
              break;
            }
            case "generate_income_category_chart": {
              const { days = 30 } = interpretation.data;
              const incomeReport = await getIncomeByCategoryReport(
                userIdString,
                days
              );

              if (incomeReport.length === 0) {
                twiml.message(
                  `📈 Você não tem receitas registradas nos últimos ${days} dias para gerar um relatório.`
                );
              } else {
                const imageUrl = await generateIncomeChart(
                  incomeReport,
                  userObjectId.toString()
                );
                twiml.message().media(imageUrl);
              }
              break;
            }
            case "get_total": {
              let { category, month, monthName } = interpretation.data;

              if (!month || !monthName) {
                const now = new Date();
                const currentYear = now.getFullYear();
                const currentMonth = String(now.getMonth() + 1).padStart(
                  2,
                  "0"
                );
                month = `${currentYear}-${currentMonth}`;
                const monthNameRaw = now.toLocaleString("pt-BR", {
                  month: "long",
                });
                monthName =
                  monthNameRaw.charAt(0).toUpperCase() + monthNameRaw.slice(1);
              }

              const total = await calculateTotalExpenses(
                userIdString,
                category,
                month
              );

              if (total === 0) {
                let zeroMessage;
                if (category) {
                  const catFormatted =
                    category.charAt(0).toUpperCase() + category.slice(1);
                  zeroMessage = `🎉 Você não tem gastos na categoria _*${catFormatted}*_ no mês de _*${monthName}*_.`;
                } else {
                  zeroMessage = `🎉 Você não tem gastos registrados no mês de _*${monthName}*_.`;
                }
                twiml.message(zeroMessage);
              } else {
                let responseMessage;
                if (category) {
                  const catFormatted =
                    category.charAt(0).toUpperCase() + category.slice(1);
                  responseMessage = `📉 *Gasto total* em _*${catFormatted}*_ no mês de _*${monthName}*_: \nR$ ${total.toFixed(
                    2
                  )}`;
                } else {
                  responseMessage = `📉 *Gasto total* no mês de _*${monthName}*_: \nR$ ${total.toFixed(
                    2
                  )}`;
                }

                responseMessage += `.\n\nDigite "detalhes" para ver a lista de itens.`;
                conversationState[userIdString] = {
                  type: "expense",
                  category,
                  month,
                  monthName,
                };
                twiml.message(responseMessage);
              }

              break;
            }
            case "get_total_income": {
              let { category, month, monthName } = interpretation.data;

              if (!month || !monthName) {
                const now = new Date();
                const currentYear = now.getFullYear();
                const currentMonth = String(now.getMonth() + 1).padStart(
                  2,
                  "0"
                );
                month = `${currentYear}-${currentMonth}`;
                const monthNameRaw = now.toLocaleString("pt-BR", {
                  month: "long",
                });
                monthName =
                  monthNameRaw.charAt(0).toUpperCase() + monthNameRaw.slice(1);
              }

              if (category) {
                const totalIncomeCategory = await calculateTotalIncome(
                  userIdString,
                  month,
                  category
                );
                const catFormatted =
                  category.charAt(0).toUpperCase() + category.slice(1);

                let responseMessage = `📈 *Receita total* de _*${catFormatted}*_ no mês de _*${monthName}*_: \nR$ ${totalIncomeCategory.toFixed(
                  2
                )}`;
                responseMessage += `.\n\nDigite "detalhes" para ver a lista de itens.`;

                conversationState[userIdString] = {
                  type: "income",
                  category,
                  month,
                  monthName,
                };
                twiml.message(responseMessage);
                break;
              }

              const summary = await getMonthlySummary(userIdString, month);

              if (summary.income === 0 && summary.expenses === 0) {
                twiml.message(
                  `🤷‍♀️ Nenhuma movimentação (receitas ou despesas) registrada no mês de _*${monthName}*_.`
                );
              } else {
                let responseMessage = `🧾 *Resumo Financeiro de ${monthName}*\n\n`;
                responseMessage += `📈 *Receita Total:* R$ ${summary.income.toFixed(
                  2
                )}\n`;
                responseMessage += `📉 *Despesa Total:* R$ ${summary.expenses.toFixed(
                  2
                )}\n\n`;

                const balancePrefix =
                  summary.balance >= 0
                    ? "💰 *Saldo do Mês:*"
                    : "⚠️ *Saldo do Mês:*";
                responseMessage += `${balancePrefix} *R$ ${summary.balance.toFixed(
                  2
                )}*`;

                responseMessage += `\n\nDigite "detalhes" para ver a lista de receitas.`;
                conversationState[userIdString] = {
                  type: "income",
                  month,
                  monthName,
                };
                twiml.message(responseMessage);
              }
              break;
            }
            case "detalhes": {
              const previousData = conversationState[userIdString];

              if (!previousData || !previousData.type) {
                twiml.message(
                  "Para ver os detalhes, primeiro peça um resumo dos seus gastos ou receitas. Por exemplo, envie 'gasto total' ou 'minhas receitas'."
                );
                twiml.message(
                  "Para ver os detalhes, primeiro peça um resumo dos seus gastos ou receitas. Por exemplo, envie 'gasto total' ou 'minhas receitas'."
                );
                break;
              }

              const { type, category, month, monthName } = previousData;

              let result;
              if (type === "income") {
                result = await getIncomeDetails(
                  userIdString,
                  month,
                  monthName,
                  category
                );
              } else {
                result = await getExpenseDetails(
                  userIdString,
                  month,
                  monthName,
                  category
                );
              }

              const { messages, transactionIds } = result;

              if (transactionIds && transactionIds.length > 0) {
                conversationState[userIdString] = {
                  ...previousData,
                  detailedList: transactionIds,
                };
              } else {
                delete conversationState[userIdString];
              }

              const sendSequentially = async () => {
                try {
                  for (const chunk of messages) {
                    await sendTextMessage(req.body.From, chunk);
                    await new Promise((resolve) => setTimeout(resolve, 500));
                  }
                } catch (error) {
                  devLog("Erro no loop de envio sequencial:", error);
                }
              };
              sendSequentially();

              res.writeHead(200, { "Content-Type": "text/xml" });
              res.end(new twilio.twiml.MessagingResponse().toString());
              responseHasBeenSent = true;

              break;
            }
            case "delete_list_item": {
              const { itemNumber } = interpretation.data;
              const state = conversationState[userIdString];

              if (
                !state ||
                !state.detailedList ||
                state.detailedList.length === 0
              ) {
                twiml.message(
                  "Não encontrei uma lista de itens para apagar. Por favor, gere os 'detalhes' de seus gastos ou receitas primeiro."
                );
                break;
              }

              const index = itemNumber - 1;

              if (index < 0 || index >= state.detailedList.length) {
                twiml.message(
                  `Número de item inválido. Por favor, escolha um número entre 1 e ${state.detailedList.length}.`
                );
                break;
              }

              const transactionIdToDelete = state.detailedList[index];

              if (transactionIdToDelete === null) {
                twiml.message(
                  `🤔 O item número ${itemNumber} já foi apagado nesta sessão.`
                );
                break;
              }

              const transaction = await Transaction.findById(
                transactionIdToDelete
              );

              if (!transaction) {
                conversationState[userIdString].detailedList[index] = null;
                twiml.message(
                  "Ops, este item já foi apagado ou não foi encontrado no banco de dados."
                );
                twiml.message(
                  "Ops, este item já foi apagado ou não foi encontrado no banco de dados."
                );
                break;
              }

              await Transaction.findByIdAndDelete(transactionIdToDelete);

              const updateField =
                transaction.type === "income" ? "totalIncome" : "totalSpent";
              await UserStats.findOneAndUpdate(
                { userId: userObjectId },
                { $inc: { [updateField]: -transaction.amount } }
              );

              twiml.message(
                `✅ Item "${
                  transaction.description
                }" no valor de R$ ${transaction.amount.toFixed(
                  2
                )} foi apagado com sucesso!`
              );

              conversationState[userIdString].detailedList[index] = null;

              break;
            }
            case "reminder": {
              const { description, date } = interpretation.data;
              if (!date) {
                twiml.message(
                  "⏰ Por favor, forneça uma data e hora futuras válidas para o lembrete. Ex: 'Lembrar de ligar para o dentista amanhã às 14h'."
                );
                break;
              }

              const localDateString = date.slice(0, 19);
              const dateToSave = fromZonedTime(localDateString, TIMEZONE);

              if (!(dateToSave > new Date())) {
                twiml.message(
                  "⏰ Ops, essa data já passou! Por favor, forneça uma data e hora futuras."
                );
                break;
              }

<<<<<<< HEAD
              const newReminder = new Reminder({
                userId: userIdString,
                userPhoneNumber: req.body.From.replace("whatsapp:", ""),
=======
              // Use the new ReminderService for creation with Google Calendar integration
              const reminderData = {
>>>>>>> e8883907
                description: description,
                date: dateToSave,
              };

              const userPhoneNumberClean = req.body.From.replace(
                "whatsapp:",
                ""
              );
              const correlationId = generateCorrelationId();

              try {
                const result = await reminderService.createReminder(
                  reminderData,
                  userObjectId,
                  userPhoneNumberClean,
                  correlationId
                );
                await sendReminderMessage(twiml, userMessage, result.reminder);
              } catch (error) {
                devLog(
                  `[Webhook] Error creating reminder for user ${userObjectId} (${correlationId}):`,
                  error
                );
                twiml.message(
                  "❌ Ocorreu um erro ao criar o lembrete. Tente novamente mais tarde."
                );
              }
              break;
            }
            case "delete_reminder": {
              const { messageId } = interpretation.data;
<<<<<<< HEAD
              const reminder = await Reminder.findOneAndDelete({
                userId: userIdString,
                messageId,
              });
              if (reminder) {
                sendReminderDeletedMessage(twiml, reminder);
=======

              try {
                const result = await reminderService.deleteReminder(
                  messageId,
                  userObjectId
                );
                if (result.found) {
                  sendReminderDeletedMessage(twiml, result.reminder);
                } else {
                  twiml.message(
                    `🚫 Nenhum lembrete encontrado com o ID #_${messageId}_ para exclusão.`
                  );
                }
              } catch (error) {
                devLog(
                  `[Webhook] Error deleting reminder ${messageId} for user ${userObjectId}:`,
                  error
                );
                twiml.message(
                  "❌ Ocorreu um erro ao excluir o lembrete. Tente novamente mais tarde."
                );
>>>>>>> e8883907
              }
              break;
            }
            case "get_total_reminders": {
              const totalReminders = await getTotalReminders(userIdString);
              sendTotalRemindersMessage(twiml, totalReminders);
              break;
            }
            case "google_connect": {
              try {
                const correlationId = generateCorrelationId();
                devLog(
                  `[Webhook] Google connect request for user ${userObjectId} (${correlationId})`
                );

                // Generate OAuth URL
                const authResult =
                  await googleIntegrationWhatsAppService.generateAuthUrl(
                    userObjectId.toString(),
                    correlationId
                  );

                if (authResult.success) {
                  const connectionMessage =
                    googleIntegrationWhatsAppService.formatConnectionMessage(
                      authResult.authUrl
                    );
                  twiml.message(connectionMessage);
                } else {
                  twiml.message(
                    "❌ Erro ao gerar link de conexão. Tente novamente mais tarde."
                  );
                }
              } catch (error) {
                devLog(
                  `[Webhook] Error generating Google auth URL for user ${userObjectId}:`,
                  error
                );
                twiml.message(
                  "❌ Erro ao conectar com Google Calendar. Tente novamente mais tarde."
                );
              }
              break;
            }
            case "google_disconnect": {
              try {
                const correlationId = generateCorrelationId();
                devLog(
                  `[Webhook] Google disconnect request for user ${userObjectId} (${correlationId})`
                );

                const result =
                  await googleIntegrationWhatsAppService.disconnectGoogle(
                    userObjectId.toString(),
                    correlationId
                  );

                twiml.message(result.message);
              } catch (error) {
                devLog(
                  `[Webhook] Error disconnecting Google for user ${userObjectId}:`,
                  error
                );
                twiml.message(
                  "❌ Erro ao desconectar Google Calendar. Tente novamente mais tarde."
                );
              }
              break;
            }
            case "google_status": {
              try {
                const correlationId = generateCorrelationId();
                devLog(
                  `[Webhook] Google status request for user ${userObjectId} (${correlationId})`
                );

                const status =
                  await googleIntegrationWhatsAppService.getIntegrationStatus(
                    userObjectId.toString(),
                    correlationId
                  );

                const statusMessage =
                  googleIntegrationWhatsAppService.formatStatusMessage(status);
                twiml.message(statusMessage);
              } catch (error) {
                devLog(
                  `[Webhook] Error getting Google status for user ${userObjectId}:`,
                  error
                );
                twiml.message(
                  "❌ Erro ao verificar status do Google Calendar. Tente novamente mais tarde."
                );
              }
              break;
            }
            case "google_enable_sync": {
              try {
                const correlationId = generateCorrelationId();
                devLog(
                  `[Webhook] Google enable sync request for user ${userObjectId} (${correlationId})`
                );

                const result =
                  await googleIntegrationWhatsAppService.setCalendarSyncEnabled(
                    userObjectId.toString(),
                    true,
                    correlationId
                  );

                twiml.message(result.message);
              } catch (error) {
                devLog(
                  `[Webhook] Error enabling Google sync for user ${userObjectId}:`,
                  error
                );

                if (error.message.includes("must be connected")) {
                  twiml.message(
                    "❌ Você precisa conectar sua conta Google primeiro. Digite 'conectar google calendar' para começar."
                  );
                } else {
                  twiml.message(
                    "❌ Erro ao ativar sincronização. Tente novamente mais tarde."
                  );
                }
              }
              break;
            }
            case "google_disable_sync": {
              try {
                const correlationId = generateCorrelationId();
                devLog(
                  `[Webhook] Google disable sync request for user ${userObjectId} (${correlationId})`
                );

                const result =
                  await googleIntegrationWhatsAppService.setCalendarSyncEnabled(
                    userObjectId.toString(),
                    false,
                    correlationId
                  );

                twiml.message(result.message);
              } catch (error) {
                devLog(
                  `[Webhook] Error disabling Google sync for user ${userObjectId}:`,
                  error
                );

                if (error.message.includes("must be connected")) {
                  twiml.message(
                    "❌ Você precisa conectar sua conta Google primeiro. Digite 'conectar google calendar' para começar."
                  );
                } else {
                  twiml.message(
                    "❌ Erro ao desativar sincronização. Tente novamente mais tarde."
                  );
                }
              }
              break;
            }
            case "google_debug": {
              try {
                const correlationId = generateCorrelationId();
                devLog(
                  `[Webhook] Google debug request for user ${userObjectId} (${correlationId})`
                );

                const diagnostics =
                  await googleIntegrationWhatsAppService.getDiagnosticInfo(
                    correlationId
                  );
                const diagnosticMessage =
                  googleIntegrationWhatsAppService.formatDiagnosticMessage(
                    diagnostics
                  );

                twiml.message(diagnosticMessage);
              } catch (error) {
                devLog(
                  `[Webhook] Error generating Google diagnostics for user ${userObjectId}:`,
                  error
                );
                twiml.message(
                  "❌ Erro ao gerar diagnóstico. Tente novamente mais tarde."
                );
              }
              break;
            }
            case "financial_help": {
              if (!(await hasAccessToFeature(userObjectId, "adap-turbo"))) {
                twiml.message(
                  "🚫 Este recurso está disponível como um complemento pago. (...)"
                );
                break;
              }
              await sendFinancialHelpMessage(twiml, userMessage);
              break;
            }
            case "create_inventory_template": {
              if (!(await hasAccessToFeature(userObjectId, "inventory"))) {
                twiml.message(
                  "🚫 A funcionalidade de controle de estoque está disponível apenas no plano Diamante."
                );
                break;
              }

              const { templateName } = interpretation.data;
              if (!templateName) {
                twiml.message(
                  "Por favor, me diga o nome do estoque que você quer criar. Ex: 'criar estoque de camisetas'"
                );
                break;
              }

              const existing = await InventoryTemplate.findOne({
                userId: userIdString,
                templateName: templateName.toLowerCase(),
              });
              if (existing) {
                twiml.message(
                  `Você já possui um estoque chamado *${templateName}*. Escolha outro nome.`
                );
                break;
              }

              conversationState[userIdString] = {
                awaiting: "template_fields",
                payload: { templateName },
              };
              twiml.message(
                `Vamos criar o estoque *${templateName}*! 🎉\n\nQuais informações você quer salvar para cada item? Envie os nomes dos campos separados por vírgula (de 2 a 10).\n\n*Exemplo:* nome, cor, tamanho, preço de custo`
              );
              break;
            }
            case "add_product_to_inventory": {
              if (!(await hasAccessToFeature(userObjectId, "inventory"))) {
                twiml.message(
                  "🚫 A funcionalidade de controle de estoque está disponível apenas no plano Diamante."
                );
                break;
              }

              const { templateName } = interpretation.data;
              if (!templateName) {
                twiml.message(
                  "Por favor, especifique em qual estoque você quer adicionar o item. Ex: 'adicionar camiseta'"
                );
                break;
              }

              const template = await InventoryTemplate.findOne({
                userId: userIdString,
                templateName: {
                  $regex: new RegExp(`^${templateName.toLowerCase()}`, "i"),
                },
              });

              if (!template) {
                twiml.message(
                  `Não encontrei um estoque chamado *${templateName}*. Para ver seus estoques, diga "listar estoques".`
                );
                break;
              }

              conversationState[userIdString] = {
                awaiting: "product_attributes",
                payload: { template },
              };

              twiml.message(
                `Ok, adicionando um novo item ao estoque *${
                  template.templateName
                }*.\n\nPor favor, envie os valores para os seguintes campos, separados por vírgula:\n\n*${template.fields.join(
                  ", "
                )}*`
              );
              break;
            }
            case "list_inventory_templates": {
              if (!(await hasAccessToFeature(userObjectId, "inventory"))) {
                twiml.message(
                  "🚫 A funcionalidade de controle de estoque está disponível apenas no plano Diamante."
                );
                break;
              }

              const templates = await InventoryTemplate.find({
                userId: userIdString,
              });

              if (templates.length === 0) {
                twiml.message(
                  "Você ainda não criou nenhum tipo de estoque. Para começar, diga 'criar estoque de [nome]'"
                );
              } else {
                let message = "📦 *Seus Estoques Criados:*\n\n";
                templates.forEach((t) => {
                  message += `• *${
                    t.templateName.charAt(0).toUpperCase() +
                    t.templateName.slice(1)
                  }*\n   - Campos: _${t.fields.join(", ")}_\n\n`;
                });
                message += `Para adicionar um item, diga "adicionar [nome do estoque]".`;
                twiml.message(message);
              }
              break;
            }
            case "view_inventory": {
              if (!(await hasAccessToFeature(userObjectId, "inventory"))) {
                twiml.message(
                  "🚫 A funcionalidade de controle de estoque está disponível apenas no plano Diamante."
                );
                break;
              }
              const { templateName } = interpretation.data;
              if (!templateName) {
                twiml.message(
                  "Por favor, especifique qual estoque você quer ver. Ex: 'ver estoque de livros'"
                );
                break;
              }

              const { messages } = await getFormattedInventory(
                userIdString,
                templateName
              );

              const sendSequentially = async () => {
                for (const chunk of messages) {
                  await sendTextMessage(req.body.From, chunk);
                  await new Promise((resolve) => setTimeout(resolve, 500));
                }
              };
              sendSequentially();
              responseHasBeenSent = true;
              break;
            }
            case "update_inventory_quantity": {
              if (!(await hasAccessToFeature(userObjectId, "inventory"))) {
                twiml.message("🚫 A funcionalidade de controle de estoque está disponível apenas no plano Diamante.");
                break;
              }
              let { quantity, productId } = interpretation.data;
              if (quantity === undefined || !productId) {
                twiml.message("Formato incorreto. Use: entrada/saída [quantidade] #[ID]. Ex: *vendi 2 #P0001*");
                break;
              }
              productId = productId.toUpperCase();
              
              const product = await Product.findOne({
                userId: userIdString,
                customId: productId,
              });

              if (!product) {
                twiml.message(`🚫 Não encontrei produto com o ID *#${productId}*.`);
                break;
              }

              if (quantity < 0 && product.quantity < Math.abs(quantity)) {
                  twiml.message(`⚠️ *Operação não permitida!*\n\nVocê tentou dar saída de ${Math.abs(quantity)} unidades, mas só há ${product.quantity} em estoque.`);
                  break;
              }

              const updatedProduct = await Product.findOneAndUpdate(
                { _id: product._id },
                { $inc: { quantity: quantity } },
                { new: true }
              );
              
              const movementType = quantity > 0 ? "Entrada" : "Saída";
              
              const productName = Object.values(Object.fromEntries(updatedProduct.attributes)).join(" ");
              
              let responseMessage = `✅ *${movementType} registrada!*\n\n*Produto:* ${productName} (#${updatedProduct.customId})\n*Estoque Atual:* ${updatedProduct.quantity} unidades.`;
              twiml.message(responseMessage);
              
              if (updatedProduct.quantity <= updatedProduct.minStockLevel) {
                 setTimeout(() => {
                    const alertMessage = `⚠️ *Alerta de Estoque Baixo!*\n\nO produto *${productName}* (#${updatedProduct.customId}) atingiu o nível mínimo.\n\n*Quantidade Atual:* ${updatedProduct.quantity}`;
                    sendTextMessage(req.body.From, alertMessage);
                 }, 1000);
              }
              
              break;
            }
            case "greeting": {
              sendGreetingMessage(twiml);
              break;
            }
            default:
              sendHelpMessage(twiml);
              break;
          }
        }
        } catch (err) {
          devLog("Erro ao interpretar a mensagem:", err);
          sendHelpMessage(twiml);
        }
      }
    }
    if (!responseHasBeenSent) {
      devLog("Resposta final do Twilio:", twiml.toString());
      res.writeHead(200, { "Content-Type": "text/xml" });
      res.end(twiml.toString());
    }
    }
});

export default router;<|MERGE_RESOLUTION|>--- conflicted
+++ resolved
@@ -1298,14 +1298,9 @@
                 break;
               }
 
-<<<<<<< HEAD
               const newReminder = new Reminder({
                 userId: userIdString,
                 userPhoneNumber: req.body.From.replace("whatsapp:", ""),
-=======
-              // Use the new ReminderService for creation with Google Calendar integration
-              const reminderData = {
->>>>>>> e8883907
                 description: description,
                 date: dateToSave,
               };
@@ -1337,36 +1332,12 @@
             }
             case "delete_reminder": {
               const { messageId } = interpretation.data;
-<<<<<<< HEAD
               const reminder = await Reminder.findOneAndDelete({
                 userId: userIdString,
                 messageId,
               });
               if (reminder) {
                 sendReminderDeletedMessage(twiml, reminder);
-=======
-
-              try {
-                const result = await reminderService.deleteReminder(
-                  messageId,
-                  userObjectId
-                );
-                if (result.found) {
-                  sendReminderDeletedMessage(twiml, result.reminder);
-                } else {
-                  twiml.message(
-                    `🚫 Nenhum lembrete encontrado com o ID #_${messageId}_ para exclusão.`
-                  );
-                }
-              } catch (error) {
-                devLog(
-                  `[Webhook] Error deleting reminder ${messageId} for user ${userObjectId}:`,
-                  error
-                );
-                twiml.message(
-                  "❌ Ocorreu um erro ao excluir o lembrete. Tente novamente mais tarde."
-                );
->>>>>>> e8883907
               }
               break;
             }
